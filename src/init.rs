--- conflicted
+++ resolved
@@ -178,7 +178,12 @@
         .connect(db_url)
         .await?;
 
-<<<<<<< HEAD
+    if table_exists(&pool, "hitokoto").await? {
+        sqlx::query(&format!("DROP TABLE {}", "hitokoto"))
+            .execute(&pool)
+            .await?;
+    }
+
     let auto_incerment = match pool.any_kind() {
         sqlx::any::AnyKind::Sqlite => "AUTOINCREMENT",
         sqlx::any::AnyKind::MySql => "AUTO_INCREMENT",
@@ -193,18 +198,10 @@
 
     // 清除旧数据
     sqlx::query(truncate_table).execute(&pool).await?;
-=======
-    if table_exists(&pool, "hitokoto").await? {
-        sqlx::query(&format!("DROP TABLE {}", "hitokoto"))
-            .execute(&pool)
-            .await?;
-    }
->>>>>>> 62c9c267
 
     // 创建表结构
     sqlx::query(&format!(
         r#"
-<<<<<<< HEAD
     CREATE TABLE IF NOT EXISTS hitokoto (
         id INT PRIMARY KEY {},
         uuid VARCHAR(36) UNIQUE NOT NULL,
@@ -213,18 +210,6 @@
         from_source TEXT NOT NULL,
         from_who TEXT,
         length INT NOT NULL
-=======
-        CREATE TABLE IF NOT EXISTS hitokoto (
-            id INTEGER PRIMARY KEY AUTOINCREMENT,
-            uuid TEXT UNIQUE NOT NULL,
-            text TEXT NOT NULL,
-            type TEXT NOT NULL,
-            from_source TEXT NOT NULL,
-            from_who TEXT,
-            length INTEGER NOT NULL
-        )
-        "#,
->>>>>>> 62c9c267
     )
     "#,
         auto_incerment
