--- conflicted
+++ resolved
@@ -164,11 +164,7 @@
     #[cfg(feature = "init")]
     if cli.init {
         println!("Initializing database...");
-<<<<<<< HEAD
-        let _ = init::init_db(&database_url).await;
-=======
         init::init_db(&database_url).await.unwrap();
->>>>>>> 62c9c267
         println!("Database initialized.");
     }
 
